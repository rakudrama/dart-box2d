--- conflicted
+++ resolved
@@ -4,14 +4,6 @@
 author: Dominic Hamon <dominic@google.com>
 homepage: http://code.google.com/p/dartbox2d
 dependencies:
-<<<<<<< HEAD
-  args: ">=0.4.2 <0.4.3"
-  unittest: any
-  vector_math:
-    git: git://github.com/johnmccutchan/DartVectorMath.git
-            # ">=0.9.6 <0.9.7"
-=======
   args: ">=0.4.4 <0.4.5"
   unittest: ">=0.4.4 <0.4.5"
-  vector_math: ">=0.9.5 <0.9.6"
->>>>>>> e206d8da
+  vector_math: ">=0.9.6 <0.9.7"