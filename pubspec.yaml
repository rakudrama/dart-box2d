--- conflicted
+++ resolved
@@ -4,13 +4,7 @@
 author: Dominic Hamon <dominic@google.com>
 homepage: http://github.com/google/dartbox2d
 dependencies:
-<<<<<<< HEAD
-  vector_math: ">=0.9.5 <0.9.6"
+  vector_math: ">=0.9.7 <0.9.8"
 dev_dependencies:
-  args: ">=0.4.4 <0.4.5"
-  unittest: ">=0.4.4 <0.4.5"
-=======
   args: ">=0.4.5 <0.4.6"
-  unittest: ">=0.4.5 <0.4.6"
-  vector_math: ">=0.9.7 <0.9.8"
->>>>>>> 2fc50cc5
+  unittest: ">=0.4.5 <0.4.6"